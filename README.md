# Jenkins Operator

[![Version](https://img.shields.io/badge/version-v0.4.0-brightgreen.svg)](https://github.com/jenkinsci/kubernetes-operator/releases/tag/v0.4.0)
[![Build Status](https://travis-ci.org/jenkinsci/kubernetes-operator.svg?branch=master)](https://travis-ci.org/jenkinsci/kubernetes-operator)
[![Go Report Card](https://goreportcard.com/badge/github.com/jenkinsci/kubernetes-operator "Go Report Card")](https://goreportcard.com/report/github.com/jenkinsci/kubernetes-operator)
[![Docker Pulls](https://img.shields.io/docker/pulls/virtuslab/jenkins-operator.svg)](https://hub.docker.com/r/virtuslab/jenkins-operator/tags)

![logo](/assets/jenkins_gopher_wide.png)

## What's the Jenkins Operator?

The Jenkins Operator is a [Kubernetes Native Operator](https://kubernetes.io/docs/concepts/extend-kubernetes/operator/) which manages operations for Jenkins on Kubernetes.
It has been built with Immutability and declarative Configuration as Code in mind.


## Preliminaries

Considering that this Operator is created for managing instances for Jenkins, 
it is important to understand what 
- [Jenkins Pipelines](https://jenkins.io/doc/book/pipeline/) and 
- CasC ([Configuration as Code](https://github.com/jenkinsci/configuration-as-code-plugin)) are.

Jenkins Pipelines use Scripts written in [Groovy](https://groovy-lang.org/) which aid in the CasC aspect of Jenkins.

Jenkins uses [plugins](https://plugins.jenkins.io/) like CasC to extend it's solution space by carrying out Jobs of different kinds and providing a composable infrastructure for your CI/CD.

### Out of the box it provides:
- Integration with Kubernetes ([Jenkins kubernetes-plugin](https://github.com/jenkinsci/kubernetes-plugin))
- Pipelines as Code ([Jenkins pipelines](https://jenkins.io/doc/book/pipeline/))
- Extensibility via Groovy Scripts (similar to [Jenkins script console](https://wiki.jenkins.io/display/JENKINS/Jenkins+Script+Console)) or ([configuration as code plugin](https://github.com/jenkinsci/configuration-as-code-plugin))
- Secure Defaults and Hardening (see [the security section](https://jenkinsci.github.io/kubernetes-operator/docs/security/) of the documentation)

## Problem statement and goals

The main reason why we decided to implement the **Jenkins Operator** is the fact that we faced a lot of problems with standard Jenkins deployment.
We want to make Jenkins more robust, suitable for dynamic and multi-tenant environments. 

Some of the problems we want to solve:
- [installing plugins with incompatible versions or security vulnerabilities](https://jenkinsci.github.io/kubernetes-operator/docs/getting-started/latest/customization/#install-plugins)
- [better configuration as code](https://jenkinsci.github.io/kubernetes-operator/docs/getting-started/latest/customization/)
- [security and hardening out of the box](https://jenkinsci.github.io/kubernetes-operator/docs/security/)
- [make errors more visible for end users](https://jenkinsci.github.io/kubernetes-operator/docs/getting-started/latest/diagnostics/)
- [backup and restore for jobs history](https://jenkinsci.github.io/kubernetes-operator/docs/getting-started/latest/configure-backup-and-restore/)
- orphaned jobs with no JNLP connection
- handle graceful shutdown properly
- proper end to end tests for Jenkins lifecycle

## Documentation

Go to [**our documentation website**](https://jenkinsci.github.io/kubernetes-operator/) for more information.

Selected content:
1. [Installation](https://jenkinsci.github.io/kubernetes-operator/docs/installation/)
2. [Getting Started](https://jenkinsci.github.io/kubernetes-operator/docs/getting-started/)
3. [How it works](https://jenkinsci.github.io/kubernetes-operator/docs/how-it-works/)
4. [Security](https://jenkinsci.github.io/kubernetes-operator/docs/security/)
5. [Developer Guide](https://jenkinsci.github.io/kubernetes-operator/docs/developer-guide/)
5. [Jenkins Custom Resource Definition scheme](https://jenkinsci.github.io/kubernetes-operator/docs/getting-started/latest/scheme/)

## Common Issues and Workarounds

- Multibranch Pipelines and Backup Issues: https://github.com/jenkinsci/kubernetes-operator/issues/104#issuecomment-554289768

## Community

We have a dedicated channel called `#jenkins-operator` on [virtuslab-oss.slack.com](https://virtuslab-oss.slack.com) 
Fill out ([Invite form](https://forms.gle/X3X8qA1XMirdBuEH7)) and come say hi ! 

Every Thursday we have a community call at 16:30 CET on [Google Meet](https://meet.google.com/rsf-nhte-gnq). Feel free to join, ask questions and have fun :)

## Contribution

Feel free to file [issues](https://github.com/jenkinsci/kubernetes-operator/issues) or [pull requests](https://github.com/jenkinsci/kubernetes-operator/pulls).

Before any big pull request please consult the maintainers to ensure a common direction.

## Presentations

- [Jenkins World 2019 Lisbon](assets/Jenkins_World_Lisbon_2019%20-Jenkins_Kubernetes_Operator.pdf)
- [Jenkins Online Meetup 2020](assets/Jenkins_Online_Meetup-Jenkins_Kubernetes_Operator.pdf)

## About the authors

This project was originally developed by [VirtusLab](https://virtuslab.com/) and the following [CONTRIBUTORS](https://github.com/jenkinsci/kubernetes-operator/graphs/contributors).

<<<<<<< HEAD



=======
>>>>>>> ac35a83f
<|MERGE_RESOLUTION|>--- conflicted
+++ resolved
@@ -83,9 +83,11 @@
 
 This project was originally developed by [VirtusLab](https://virtuslab.com/) and the following [CONTRIBUTORS](https://github.com/jenkinsci/kubernetes-operator/graphs/contributors).
 
-<<<<<<< HEAD
 
 
 
-=======
->>>>>>> ac35a83f
+
+
+
+
+
