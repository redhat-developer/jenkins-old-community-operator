--- conflicted
+++ resolved
@@ -100,13 +100,8 @@
 		message := "Some plugins have changed, restarting Jenkins"
 		r.logger.Info(message)
 	}
-<<<<<<< HEAD
-
-	return result, jenkinsClient, err
-=======
 	*/
 	return result, nil, err
->>>>>>> 7f7dd483
 }
 
 func (r *JenkinsReconcilerBaseConfiguration) ensureResourcesRequiredForJenkinsDeploymentArePresent(metaObject metav1.ObjectMeta) error {
