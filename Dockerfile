--- conflicted
+++ resolved
@@ -14,12 +14,9 @@
             bash \
             git \
             tar \
-<<<<<<< HEAD
             make \ 
             findutils
-=======
-            make
->>>>>>> dc1183ad
+
 
 RUN curl -O https://storage.googleapis.com/golang/go$GO_VERSION.linux-amd64.tar.gz && tar -xvzf go$GO_VERSION.linux-amd64.tar.gz
 
